--- conflicted
+++ resolved
@@ -1,18 +1,9 @@
 {
   "sdk": {
-<<<<<<< HEAD
-    "x-version": "10.0.100-alpha.1.24573.1",
-    "version": "9.0.100"
-  },
-  "tools": {
-    "x-dotnet": "10.0.100-alpha.1.24573.1",
-    "dotnet": "9.0.100",
-=======
     "version": "10.0.100-alpha.1.25077.2"
   },
   "tools": {
     "dotnet": "10.0.100-alpha.1.25077.2",
->>>>>>> 41e563cc
     "runtimes": {
       "dotnet": [
         "6.0.36",
